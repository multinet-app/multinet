--- conflicted
+++ resolved
@@ -3,19 +3,11 @@
 import os
 
 from flask import Response
-<<<<<<< HEAD
-from typing import Sequence, Any, Generator
+from typing import Sequence, Any, Generator, Dict, Set
 
 from multinet import db
+from multinet.types import EdgeTableProperties
 from multinet.errors import DatabaseNotLive, DecodeFailed
-=======
-
-from typing import Sequence, Any, Generator, Dict, Set
-
-from . import db
-from .errors import DatabaseNotLive, DecodeFailed
-from .types import EdgeTableProperties
->>>>>>> b2f7c756
 
 TEST_DATA_DIR = os.path.abspath(os.path.join(os.path.dirname(__file__), "../test/data"))
 
