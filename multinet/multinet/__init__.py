--- conflicted
+++ resolved
@@ -21,11 +21,7 @@
     app.register_blueprint(uploaders.newick.bp, url_prefix="/multinet/newick")
     app.register_blueprint(uploaders.nested_json.bp, url_prefix="/multinet/nested_json")
 
-<<<<<<< HEAD
     @app.route('/')
-=======
-    @app.route("/about")
->>>>>>> 2a323a5f
     def about():
         return """
             <h1>Multinet API</h1>
