{
    "_meta": {
        "hash": {
<<<<<<< HEAD
            "sha256": "34c6462fd9962e32ae1b058159c58d04b26f09d4a605f7b153f96b2d58b58266"
=======
            "sha256": "10bf51daca0184dbd96a7bebb253b7026f445b7a8eb4979b40edcdd8826b785f"
>>>>>>> c8fa5987
        },
        "pipfile-spec": 6,
        "requires": {
            "python_version": "3.7"
        },
        "sources": [
            {
                "name": "pypi",
                "url": "https://pypi.org/simple",
                "verify_ssl": true
            }
        ]
    },
    "default": {
        "alabaster": {
            "hashes": [
                "sha256:446438bdcca0e05bd45ea2de1668c1d9b032e1a9154c2c259092d77031ddd359",
                "sha256:a661d72d58e6ea8a57f7a86e37d86716863ee5e92788398526d58b26a4e4dc02"
            ],
            "version": "==0.7.12"
        },
        "apipkg": {
            "hashes": [
                "sha256:37228cda29411948b422fae072f57e31d3396d2ee1c9783775980ee9c9990af6",
                "sha256:58587dd4dc3daefad0487f6d9ae32b4542b185e1c36db6993290e7c41ca2b47c"
            ],
            "version": "==1.5"
        },
        "appdirs": {
            "hashes": [
                "sha256:9e5896d1372858f8dd3344faf4e5014d21849c756c8d5701f78f8a103b372d92",
                "sha256:d8b24664561d0d34ddfaec54636d502d7cea6e29c3eaf68f3df6180863e2166e"
            ],
            "version": "==1.4.3"
        },
        "aspy.yaml": {
            "hashes": [
                "sha256:463372c043f70160a9ec950c3f1e4c3a82db5fca01d334b6bc89c7164d744bdc",
                "sha256:e7c742382eff2caed61f87a39d13f99109088e5e93f04d76eb8d4b28aa143f45"
            ],
            "version": "==1.3.0"
        },
        "atomicwrites": {
            "hashes": [
                "sha256:03472c30eb2c5d1ba9227e4c2ca66ab8287fbfbbda3888aa93dc2e28fc6811b4",
                "sha256:75a9445bac02d8d058d5e1fe689654ba5a6556a1dfd8ce6ec55a0ed79866cfa6"
            ],
            "version": "==1.3.0"
        },
        "attrs": {
            "hashes": [
                "sha256:69c0dbf2ed392de1cb5ec704444b08a5ef81680a61cb899dc08127123af36a79",
                "sha256:f0b870f674851ecbfbbbd364d6b5cbdff9dcedbc7f3f5e18a6891057f21fe399"
            ],
            "version": "==19.1.0"
        },
        "babel": {
            "hashes": [
                "sha256:af92e6106cb7c55286b25b38ad7695f8b4efb36a90ba483d7f7a6628c46158ab",
                "sha256:e86135ae101e31e2c8ec20a4e0c5220f4eed12487d5cf3f78be7e98d3a57fc28"
            ],
            "version": "==2.7.0"
        },
        "black": {
            "hashes": [
                "sha256:09a9dcb7c46ed496a9850b76e4e825d6049ecd38b611f1224857a79bd985a8cf",
                "sha256:68950ffd4d9169716bcb8719a56c07a2f4485354fec061cdd5910aa07369731c"
            ],
            "index": "pypi",
            "version": "==19.3b0"
        },
        "certifi": {
            "hashes": [
                "sha256:046832c04d4e752f37383b628bc601a7ea7211496b4638f6514d0e5b9acc4939",
                "sha256:945e3ba63a0b9f577b1395204e13c3a231f9bc0223888be653286534e5873695"
            ],
            "version": "==2019.6.16"
        },
        "cfgv": {
            "hashes": [
                "sha256:edb387943b665bf9c434f717bf630fa78aecd53d5900d2e05da6ad6048553144",
                "sha256:fbd93c9ab0a523bf7daec408f3be2ed99a980e20b2d19b50fc184ca6b820d289"
            ],
            "version": "==2.0.1"
        },
        "chardet": {
            "hashes": [
                "sha256:84ab92ed1c4d4f16916e05906b6b75a6c0fb5db821cc65e70cbd64a3e2a5eaae",
                "sha256:fc323ffcaeaed0e0a02bf4d117757b98aed530d9ed4531e3e15460124c106691"
            ],
            "version": "==3.0.4"
        },
        "click": {
            "hashes": [
                "sha256:2335065e6395b9e67ca716de5f7526736bfa6ceead690adf616d925bdc622b13",
                "sha256:5b94b49521f6456670fdb30cd82a4eca9412788a93fa6dd6df72c94d5a8ff2d7"
            ],
            "version": "==7.0"
        },
        "commonmark": {
            "hashes": [
                "sha256:14c3df31e8c9c463377e287b2a1eefaa6019ab97b22dad36e2f32be59d61d68d",
                "sha256:867fc5db078ede373ab811e16b6789e9d033b15ccd7296f370ca52d1ee792ce0"
            ],
            "version": "==0.9.0"
        },
        "coverage": {
            "hashes": [
                "sha256:108efa19b676e62590a7a13084098e35183479c0d9608131c20b0921c5a72dc0",
                "sha256:16fe3ef881eff27bab287f91dadb4ff0ce4388b9e928d84cbf148a83cc70b3a1",
                "sha256:1d0bbc11421827d1100da82ac8dc929532b97ad464038475a0f6505cbf83d6ea",
                "sha256:23a8ca5b3c9673f775cc151e85a737f1a967df2ec02b09e8c5a3b606ff2050bf",
                "sha256:24b890e51455276762b55cb06fa1c922066e8fc18d1deb1a6399b4d24dfa8ea2",
                "sha256:2f0041757ca4801f3c6a74d1660862fdb18a25aea302dd0ce9b067ddbb06b667",
                "sha256:3169aba03baddfccdab7cc04cf0878dbf76fc06d300bc35639129a6b794d6484",
                "sha256:364fb1bf0f999af2e7f4b1a1e614b2af8c3e0017d11af716aad25f911b7cd0c7",
                "sha256:5256856d23f3e45959e7e3a8f9d4cbad3d1613e5660cb8117cd1417798efc395",
                "sha256:5b26daa1e1a1147455bf62cd682e504e68f1d1e04235374d50a5248a3c792b1c",
                "sha256:60247c8f0c756732e2cfe21f03e6847b923b9a9eaff61f04dc64d3047ec1b669",
                "sha256:6463d51507308eb3973340d903537f17ece2ee1e6513aa0c27548fc3a09b0471",
                "sha256:64cbadf7a884b299794238bc4391752130e74f71e919993b50c1c431786ef2a2",
                "sha256:6de85748ea39ce819ad6d90e660da43964457a1f5cd25262e962a7c7c87945b3",
                "sha256:6f95b4794bd84f64aeca25087d8e3abc416aad76842afcac34fa6c3a6f61c62e",
                "sha256:778fa184aa3079fa3cbd240e2f5b36771c3382db26bc7bf78aea9d06212c6c66",
                "sha256:790a9c5e2dbdf6c41eec9776ed663e99bd36c1604e3bf2e8ae3b123181bfee9f",
                "sha256:7d97c1aec0b68b4ea5e3c9edb9fc3f951e8a52360f4bad3aacab9a77defe5b17",
                "sha256:93cefddcc0b541d3c52981a232947bf085a38092b0812317f1adb56f02869bcb",
                "sha256:95e49867ac616ec63ecd69ea005e65e4b896a48b8db7f9f3ad69f37be29324b7",
                "sha256:aca423563eafba66a7c15125391b267befd1e45238de5e1a119ae1fb4ea83b5c",
                "sha256:baef7c35e7fce738d9637e9c7a6aa79cb79085e4de49c2ec517ce19239a660f6",
                "sha256:c10ccf0797ffce85e93a40aff3a96a3adb63c734f95b59384a7c9522ed25c9e2",
                "sha256:ca39704a05bba1886c384a4d7944fda72c53fe5e61979cd933d22084678ad4c1",
                "sha256:f6e96d5eee578187f5b7e9266bf646b73de29e2dd7adca8bd83e383680ce1f4c",
                "sha256:fc6524511fa664cb4e91401229eedd0dad4ba6ded9c4423fee2f698d78908d9c",
                "sha256:fdf2e7e5f074495ad6ea796ca0d245aa6a8b9e4c546ffbf8d30aaaee6601af0f"
            ],
            "version": "==5.0a6"
        },
        "docutils": {
            "hashes": [
                "sha256:6c4f696463b79f1fb8ba0c594b63840ebd41f059e92b31957c46b74a4599b6d0",
                "sha256:9e4d7ecfc600058e07ba661411a2b7de2fd0fafa17d1a7f7361cd47b1175c827",
                "sha256:a2aeea129088da402665e92e0b25b04b073c04b2dce4ab65caaa38b7ce2e1a99"
            ],
            "version": "==0.15.2"
        },
        "entrypoints": {
            "hashes": [
                "sha256:589f874b313739ad35be6e0cd7efde2a4e9b6fea91edcc34e58ecbb8dbe56d19",
                "sha256:c70dd71abe5a8c85e55e12c19bd91ccfeec11a6e99044204511f9ed547d48451"
            ],
            "version": "==0.3"
        },
        "execnet": {
            "hashes": [
                "sha256:0dd40ad3b960aae93bdad7fe1c3f049bbcc8fba47094655a4301f5b33e906816",
                "sha256:3839f3c1e9270926e7b3d9b0a52a57be89c302a3826a2b19c8d6e6c3d2b506d2"
            ],
            "version": "==1.7.0"
        },
        "flake8": {
            "hashes": [
                "sha256:19241c1cbc971b9962473e4438a2ca19749a7dd002dd1a946eaba171b4114548",
                "sha256:8e9dfa3cecb2400b3738a42c54c3043e821682b9c840b0448c0503f781130696"
            ],
            "index": "pypi",
            "version": "==3.7.8"
        },
        "flake8-black": {
            "hashes": [
                "sha256:6b5fe2a609fa750170da8d5b1ed7c11029bceaff025660be7f19307ec6fa0c35"
            ],
            "index": "pypi",
            "version": "==0.1.0"
        },
        "flake8-bugbear": {
            "hashes": [
                "sha256:d8c466ea79d5020cb20bf9f11cf349026e09517a42264f313d3f6fddb83e0571",
                "sha256:ded4d282778969b5ab5530ceba7aa1a9f1b86fa7618fc96a19a1d512331640f8"
            ],
            "index": "pypi",
            "version": "==19.8.0"
        },
        "flake8-docstrings": {
            "hashes": [
                "sha256:3ad372b641f4c8e70c7465f067aed4ff8bf1e9347fce14f9eb71ed816db36257",
                "sha256:d8d72ccd5807c1ab9ff1466cb9bece0c4d94b8669e9bc4f472abc80dbc5d399e"
            ],
            "index": "pypi",
            "version": "==1.3.1"
        },
        "flake8-mypy": {
            "hashes": [
                "sha256:47120db63aff631ee1f84bac6fe8e64731dc66da3efc1c51f85e15ade4a3ba18",
                "sha256:cff009f4250e8391bf48990093cff85802778c345c8449d6498b62efefeebcbc"
            ],
            "index": "pypi",
            "version": "==17.8.0"
        },
        "flake8-polyfill": {
            "hashes": [
                "sha256:12be6a34ee3ab795b19ca73505e7b55826d5f6ad7230d31b18e106400169b9e9",
                "sha256:e44b087597f6da52ec6393a709e7108b2905317d0c0b744cdca6208e670d8eda"
            ],
            "version": "==1.0.2"
        },
        "flake8-quotes": {
            "hashes": [
                "sha256:5dbaf668887873f28346fb87943d6da2e4b9f77ce9f2169cff21764a0a4934ed"
            ],
            "index": "pypi",
            "version": "==2.1.0"
        },
        "flask": {
            "hashes": [
                "sha256:13f9f196f330c7c2c5d7a5cf91af894110ca0215ac051b5844701f2bfd934d52",
                "sha256:45eb5a6fd193d6cf7e0cf5d8a5b31f83d5faae0293695626f539a823e93b13f6"
            ],
            "index": "pypi",
            "version": "==1.1.1"
        },
        "flask-cors": {
            "hashes": [
                "sha256:72170423eb4612f0847318afff8c247b38bd516b7737adfc10d1c2cdbb382d16",
                "sha256:f4d97201660e6bbcff2d89d082b5b6d31abee04b1b3003ee073a6fd25ad1d69a"
            ],
            "index": "pypi",
            "version": "==3.0.8"
        },
        "future": {
            "hashes": [
                "sha256:67045236dcfd6816dc439556d009594abf643e5eb48992e36beac09c2ca659b8"
            ],
            "version": "==0.17.1"
        },
        "identify": {
            "hashes": [
                "sha256:4f1fe9a59df4e80fcb0213086fcf502bc1765a01ea4fe8be48da3b65afd2a017",
                "sha256:d8919589bd2a5f99c66302fec0ef9027b12ae150b0b0213999ad3f695fc7296e"
            ],
            "version": "==1.4.7"
        },
        "idna": {
            "hashes": [
                "sha256:c357b3f628cf53ae2c4c05627ecc484553142ca23264e593d327bcde5e9c3407",
                "sha256:ea8b7f6188e6fa117537c3df7da9fc686d485087abf6ac197f9c46432f7e4a3c"
            ],
            "version": "==2.8"
        },
        "imagesize": {
            "hashes": [
                "sha256:3f349de3eb99145973fefb7dbe38554414e5c30abd0c8e4b970a7c9d09f3a1d8",
                "sha256:f3832918bc3c66617f92e35f5d70729187676313caa60c187eb0f28b8fe5e3b5"
            ],
            "version": "==1.1.0"
        },
        "importlib-metadata": {
            "hashes": [
                "sha256:23d3d873e008a513952355379d93cbcab874c58f4f034ff657c7a87422fa64e8",
                "sha256:80d2de76188eabfbfcf27e6a37342c2827801e59c4cc14b0371c56fed43820e3"
            ],
            "markers": "python_version < '3.8'",
            "version": "==0.19"
        },
        "itsdangerous": {
            "hashes": [
                "sha256:321b033d07f2a4136d3ec762eac9f16a10ccd60f53c0c91af90217ace7ba1f19",
                "sha256:b12271b2047cb23eeb98c8b5622e2e5c5e9abd9784a153e9d8ef9cb4dd09d749"
            ],
            "version": "==1.1.0"
        },
        "jinja2": {
            "hashes": [
                "sha256:065c4f02ebe7f7cf559e49ee5a95fb800a9e4528727aec6f24402a5374c65013",
                "sha256:14dd6caf1527abb21f08f86c784eac40853ba93edb79552aa1e4b8aef1b61c7b"
            ],
            "version": "==2.10.1"
        },
        "markupsafe": {
            "hashes": [
                "sha256:00bc623926325b26bb9605ae9eae8a215691f33cae5df11ca5424f06f2d1f473",
                "sha256:09027a7803a62ca78792ad89403b1b7a73a01c8cb65909cd876f7fcebd79b161",
                "sha256:09c4b7f37d6c648cb13f9230d847adf22f8171b1ccc4d5682398e77f40309235",
                "sha256:1027c282dad077d0bae18be6794e6b6b8c91d58ed8a8d89a89d59693b9131db5",
                "sha256:24982cc2533820871eba85ba648cd53d8623687ff11cbb805be4ff7b4c971aff",
                "sha256:29872e92839765e546828bb7754a68c418d927cd064fd4708fab9fe9c8bb116b",
                "sha256:43a55c2930bbc139570ac2452adf3d70cdbb3cfe5912c71cdce1c2c6bbd9c5d1",
                "sha256:46c99d2de99945ec5cb54f23c8cd5689f6d7177305ebff350a58ce5f8de1669e",
                "sha256:500d4957e52ddc3351cabf489e79c91c17f6e0899158447047588650b5e69183",
                "sha256:535f6fc4d397c1563d08b88e485c3496cf5784e927af890fb3c3aac7f933ec66",
                "sha256:62fe6c95e3ec8a7fad637b7f3d372c15ec1caa01ab47926cfdf7a75b40e0eac1",
                "sha256:6dd73240d2af64df90aa7c4e7481e23825ea70af4b4922f8ede5b9e35f78a3b1",
                "sha256:717ba8fe3ae9cc0006d7c451f0bb265ee07739daf76355d06366154ee68d221e",
                "sha256:79855e1c5b8da654cf486b830bd42c06e8780cea587384cf6545b7d9ac013a0b",
                "sha256:7c1699dfe0cf8ff607dbdcc1e9b9af1755371f92a68f706051cc8c37d447c905",
                "sha256:88e5fcfb52ee7b911e8bb6d6aa2fd21fbecc674eadd44118a9cc3863f938e735",
                "sha256:8defac2f2ccd6805ebf65f5eeb132adcf2ab57aa11fdf4c0dd5169a004710e7d",
                "sha256:98c7086708b163d425c67c7a91bad6e466bb99d797aa64f965e9d25c12111a5e",
                "sha256:9add70b36c5666a2ed02b43b335fe19002ee5235efd4b8a89bfcf9005bebac0d",
                "sha256:9bf40443012702a1d2070043cb6291650a0841ece432556f784f004937f0f32c",
                "sha256:ade5e387d2ad0d7ebf59146cc00c8044acbd863725f887353a10df825fc8ae21",
                "sha256:b00c1de48212e4cc9603895652c5c410df699856a2853135b3967591e4beebc2",
                "sha256:b1282f8c00509d99fef04d8ba936b156d419be841854fe901d8ae224c59f0be5",
                "sha256:b2051432115498d3562c084a49bba65d97cf251f5a331c64a12ee7e04dacc51b",
                "sha256:ba59edeaa2fc6114428f1637ffff42da1e311e29382d81b339c1817d37ec93c6",
                "sha256:c8716a48d94b06bb3b2524c2b77e055fb313aeb4ea620c8dd03a105574ba704f",
                "sha256:cd5df75523866410809ca100dc9681e301e3c27567cf498077e8551b6d20e42f",
                "sha256:e249096428b3ae81b08327a63a485ad0878de3fb939049038579ac0ef61e17e7"
            ],
            "version": "==1.1.1"
        },
        "marshmallow": {
            "hashes": [
                "sha256:23f684b54b1955ebd5bdfbdda4062e438ef86218f14f1a356f570cdf0c016ab3",
                "sha256:fcfc9ffd75a883da06f30f604a4e81dd0b56eb9438f4d0a8de6bbaa163ce9ec3"
            ],
            "version": "==3.0.1"
        },
        "mccabe": {
            "hashes": [
                "sha256:ab8a6258860da4b6677da4bd2fe5dc2c659cff31b3ee4f7f5d64e79735b80d42",
                "sha256:dd8d182285a0fe56bace7f45b5e7d1a6ebcbf524e8f3bd87eb0f125271b8831f"
            ],
            "version": "==0.6.1"
        },
        "more-itertools": {
            "hashes": [
                "sha256:409cd48d4db7052af495b09dec721011634af3753ae1ef92d2b32f73a745f832",
                "sha256:92b8c4b06dac4f0611c0729b2f2ede52b2e1bac1ab48f089c7ddc12e26bb60c4"
            ],
            "version": "==7.2.0"
        },
        "multinet": {
            "editable": true,
            "path": "."
        },
        "mypy": {
            "hashes": [
                "sha256:0107bff4f46a289f0e4081d59b77cef1c48ea43da5a0dbf0005d54748b26df2a",
                "sha256:07957f5471b3bb768c61f08690c96d8a09be0912185a27a68700f3ede99184e4",
                "sha256:10af62f87b6921eac50271e667cc234162a194e742d8e02fc4ddc121e129a5b0",
                "sha256:11fd60d2f69f0cefbe53ce551acf5b1cec1a89e7ce2d47b4e95a84eefb2899ae",
                "sha256:15e43d3b1546813669bd1a6ec7e6a11d2888db938e0607f7b5eef6b976671339",
                "sha256:352c24ba054a89bb9a35dd064ee95ab9b12903b56c72a8d3863d882e2632dc76",
                "sha256:437020a39417e85e22ea8edcb709612903a9924209e10b3ec6d8c9f05b79f498",
                "sha256:49925f9da7cee47eebf3420d7c0e00ec662ec6abb2780eb0a16260a7ba25f9c4",
                "sha256:6724fcd5777aa6cebfa7e644c526888c9d639bd22edd26b2a8038c674a7c34bd",
                "sha256:7a17613f7ea374ab64f39f03257f22b5755335b73251d0d253687a69029701ba",
                "sha256:cdc1151ced496ca1496272da7fc356580e95f2682be1d32377c22ddebdf73c91"
            ],
            "version": "==0.720"
        },
        "mypy-extensions": {
            "hashes": [
                "sha256:37e0e956f41369209a3d5f34580150bcacfabaa57b33a15c0b25f4b5725e0812",
                "sha256:b16cabe759f55e3409a7d231ebd2841378fb0c27a5d1994719e340e4f429ac3e"
            ],
            "version": "==0.4.1"
        },
        "newick": {
            "hashes": [
                "sha256:7e721c64775e457075d559e640690e7ddb3504dacd983f6a17de2792e84a9de1",
                "sha256:92cd008bdb589e330ef704f68cbbef1039b508bd0e177e66d99ed048ad0d285a"
            ],
            "index": "pypi",
            "version": "==0.9.2"
        },
        "nodeenv": {
            "hashes": [
                "sha256:ad8259494cf1c9034539f6cced78a1da4840a4b157e23640bc4a0c0546b0cb7a"
            ],
            "version": "==1.3.3"
        },
        "packaging": {
            "hashes": [
                "sha256:a7ac867b97fdc07ee80a8058fe4435ccd274ecc3b0ed61d852d7d53055528cf9",
                "sha256:c491ca87294da7cc01902edbe30a5bc6c4c28172b5138ab4e4aa1b9d7bfaeafe"
            ],
            "version": "==19.1"
        },
        "pep8-naming": {
            "hashes": [
                "sha256:01cb1dab2f3ce9045133d08449f1b6b93531dceacb9ef04f67087c11c723cea9",
                "sha256:0ec891e59eea766efd3059c3d81f1da304d858220678bdc351aab73c533f2fbb"
            ],
            "index": "pypi",
            "version": "==0.8.2"
        },
        "pluggy": {
            "hashes": [
                "sha256:0825a152ac059776623854c1543d65a4ad408eb3d33ee114dff91e57ec6ae6fc",
                "sha256:b9817417e95936bf75d85d3f8767f7df6cdde751fc40aed3bb3074cbcb77757c"
            ],
            "version": "==0.12.0"
        },
        "pre-commit": {
            "hashes": [
                "sha256:21ce389ea3a480170804208baff8ceaac815ecf6b9bd6c6797de5584ad69cff8",
                "sha256:3b0e901f442b966444833f1924e9bf9a7c10c79741b21520f68bc87639220f5e"
            ],
            "index": "pypi",
            "version": "==1.18.2"
        },
        "py": {
            "hashes": [
                "sha256:64f65755aee5b381cea27766a3a147c3f15b9b6b9ac88676de66ba2ae36793fa",
                "sha256:dc639b046a6e2cff5bbe40194ad65936d6ba360b52b3c3fe1d08a82dd50b5e53"
            ],
            "version": "==1.8.0"
        },
        "pycodestyle": {
            "hashes": [
                "sha256:95a2219d12372f05704562a14ec30bc76b05a5b297b21a5dfe3f6fac3491ae56",
                "sha256:e40a936c9a450ad81df37f549d676d127b1b66000a6c500caa2b085bc0ca976c"
            ],
            "version": "==2.5.0"
        },
        "pydocstyle": {
            "hashes": [
                "sha256:04c84e034ebb56eb6396c820442b8c4499ac5eb94a3bda88951ac3dc519b6058",
                "sha256:66aff87ffe34b1e49bff2dd03a88ce6843be2f3346b0c9814410d34987fbab59"
            ],
            "version": "==4.0.1"
        },
        "pyflakes": {
            "hashes": [
                "sha256:17dbeb2e3f4d772725c777fabc446d5634d1038f234e77343108ce445ea69ce0",
                "sha256:d976835886f8c5b31d47970ed689944a0262b5f3afa00a5a7b4dc81e5449f8a2"
            ],
            "version": "==2.1.1"
        },
        "pygments": {
            "hashes": [
                "sha256:71e430bc85c88a430f000ac1d9b331d2407f681d6f6aec95e8bcfbc3df5b0127",
                "sha256:881c4c157e45f30af185c1ffe8d549d48ac9127433f2c380c24b84572ad66297"
            ],
            "version": "==2.4.2"
        },
        "pyparsing": {
            "hashes": [
                "sha256:6f98a7b9397e206d78cc01df10131398f1c8b8510a2f4d97d9abd82e1aacdd80",
                "sha256:d9338df12903bbf5d65a0e4e87c2161968b10d2e489652bb47001d82a9b028b4"
            ],
            "version": "==2.4.2"
        },
        "pytest": {
            "hashes": [
                "sha256:3805d095f1ea279b9870c3eeae5dddf8a81b10952c8835cd628cf1875b0ef031",
                "sha256:abc562321c2d190dd63c2faadf70b86b7af21a553b61f0df5f5e1270717dc5a3"
            ],
            "index": "pypi",
            "version": "==5.1.0"
        },
        "pytest-cov": {
            "hashes": [
                "sha256:2b097cde81a302e1047331b48cadacf23577e431b61e9c6f49a1170bbe3d3da6",
                "sha256:e00ea4fdde970725482f1f35630d12f074e121a23801aabf2ae154ec6bdd343a"
            ],
            "index": "pypi",
            "version": "==2.7.1"
        },
        "pytest-forked": {
            "hashes": [
                "sha256:5fe33fbd07d7b1302c95310803a5e5726a4ff7f19d5a542b7ce57c76fed8135f",
                "sha256:d352aaced2ebd54d42a65825722cb433004b4446ab5d2044851d9cc7a00c9e38"
            ],
            "version": "==1.0.2"
        },
        "pytest-xdist": {
            "hashes": [
                "sha256:3489d91516d7847db5eaecff7a2e623dba68984835dbe6cedb05ae126c4fb17f",
                "sha256:501795cb99e567746f30fe78850533d4cd500c93794128e6ab9988e92a17b1f8"
            ],
            "index": "pypi",
            "version": "==1.29.0"
        },
        "python-arango": {
            "hashes": [
                "sha256:d9fb9d2bfb3b17bd0880d0c34e800f4e87ea7e8a8f4c89533d4aa15ec47cd1ed"
            ],
            "index": "pypi",
            "version": "==4.4.0"
        },
        "pytz": {
            "hashes": [
                "sha256:26c0b32e437e54a18161324a2fca3c4b9846b74a8dccddd843113109e1116b32",
                "sha256:c894d57500a4cd2d5c71114aaab77dbab5eabd9022308ce5ac9bb93a60a6f0c7"
            ],
            "version": "==2019.2"
        },
        "pyyaml": {
            "hashes": [
                "sha256:0113bc0ec2ad727182326b61326afa3d1d8280ae1122493553fd6f4397f33df9",
                "sha256:01adf0b6c6f61bd11af6e10ca52b7d4057dd0be0343eb9283c878cf3af56aee4",
                "sha256:5124373960b0b3f4aa7df1707e63e9f109b5263eca5976c66e08b1c552d4eaf8",
                "sha256:5ca4f10adbddae56d824b2c09668e91219bb178a1eee1faa56af6f99f11bf696",
                "sha256:7907be34ffa3c5a32b60b95f4d95ea25361c951383a894fec31be7252b2b6f34",
                "sha256:7ec9b2a4ed5cad025c2278a1e6a19c011c80a3caaac804fd2d329e9cc2c287c9",
                "sha256:87ae4c829bb25b9fe99cf71fbb2140c448f534e24c998cc60f39ae4f94396a73",
                "sha256:9de9919becc9cc2ff03637872a440195ac4241c80536632fffeb6a1e25a74299",
                "sha256:a5a85b10e450c66b49f98846937e8cfca1db3127a9d5d1e31ca45c3d0bef4c5b",
                "sha256:b0997827b4f6a7c286c01c5f60384d218dca4ed7d9efa945c3e1aa623d5709ae",
                "sha256:b631ef96d3222e62861443cc89d6563ba3eeb816eeb96b2629345ab795e53681",
                "sha256:bf47c0607522fdbca6c9e817a6e81b08491de50f3766a7a0e6a5be7905961b41",
                "sha256:f81025eddd0327c7d4cfe9b62cf33190e1e736cc6e97502b3ec425f574b3e7a8"
            ],
            "version": "==5.1.2"
        },
        "recommonmark": {
            "hashes": [
                "sha256:a520b8d25071a51ae23a27cf6252f2fe387f51bdc913390d83b2b50617f5bb48",
                "sha256:c85228b9b7aea7157662520e74b4e8791c5eacd375332ec68381b52bf10165be"
            ],
            "index": "pypi",
            "version": "==0.5.0"
        },
        "requests": {
            "hashes": [
                "sha256:11e007a8a2aa0323f5a921e9e6a2d7e4e67d9877e85773fba9ba6419025cbeb4",
                "sha256:9cf5292fcd0f598c671cfc1e0d7d1a7f13bb8085e9a590f48c010551dc6c4b31"
            ],
            "index": "pypi",
            "version": "==2.22.0"
        },
        "six": {
            "hashes": [
                "sha256:3350809f0555b11f552448330d0b52d5f24c91a322ea4a15ef22629740f3761c",
                "sha256:d16a0141ec1a18405cd4ce8b4613101da75da0e9a7aec5bdd4fa804d0e0eba73"
            ],
            "version": "==1.12.0"
        },
        "snowballstemmer": {
            "hashes": [
                "sha256:9f3b9ffe0809d174f7047e121431acf99c89a7040f0ca84f94ba53a498e6d0c9"
            ],
            "version": "==1.9.0"
        },
        "sphinx": {
            "hashes": [
                "sha256:22538e1bbe62b407cf5a8aabe1bb15848aa66bb79559f42f5202bbce6b757a69",
                "sha256:f9a79e746b87921cabc3baa375199c6076d1270cee53915dbd24fdbeaaacc427"
            ],
            "index": "pypi",
            "version": "==2.1.2"
        },
        "sphinxcontrib-applehelp": {
            "hashes": [
                "sha256:edaa0ab2b2bc74403149cb0209d6775c96de797dfd5b5e2a71981309efab3897",
                "sha256:fb8dee85af95e5c30c91f10e7eb3c8967308518e0f7488a2828ef7bc191d0d5d"
            ],
            "version": "==1.0.1"
        },
        "sphinxcontrib-devhelp": {
            "hashes": [
                "sha256:6c64b077937330a9128a4da74586e8c2130262f014689b4b89e2d08ee7294a34",
                "sha256:9512ecb00a2b0821a146736b39f7aeb90759834b07e81e8cc23a9c70bacb9981"
            ],
            "version": "==1.0.1"
        },
        "sphinxcontrib-htmlhelp": {
            "hashes": [
                "sha256:4670f99f8951bd78cd4ad2ab962f798f5618b17675c35c5ac3b2132a14ea8422",
                "sha256:d4fd39a65a625c9df86d7fa8a2d9f3cd8299a3a4b15db63b50aac9e161d8eff7"
            ],
            "version": "==1.0.2"
        },
        "sphinxcontrib-jsmath": {
            "hashes": [
                "sha256:2ec2eaebfb78f3f2078e73666b1415417a116cc848b72e5172e596c871103178",
                "sha256:a9925e4a4587247ed2191a22df5f6970656cb8ca2bd6284309578f2153e0c4b8"
            ],
            "version": "==1.0.1"
        },
        "sphinxcontrib-qthelp": {
            "hashes": [
                "sha256:513049b93031beb1f57d4daea74068a4feb77aa5630f856fcff2e50de14e9a20",
                "sha256:79465ce11ae5694ff165becda529a600c754f4bc459778778c7017374d4d406f"
            ],
            "version": "==1.0.2"
        },
        "sphinxcontrib-serializinghtml": {
            "hashes": [
                "sha256:c0efb33f8052c04fd7a26c0a07f1678e8512e0faec19f4aa8f2473a8b81d5227",
                "sha256:db6615af393650bf1151a6cd39120c29abaf93cc60db8c48eb2dddbfdc3a9768"
            ],
            "version": "==1.1.3"
        },
        "toml": {
            "hashes": [
                "sha256:229f81c57791a41d65e399fc06bf0848bab550a9dfd5ed66df18ce5f05e73d5c",
                "sha256:235682dd292d5899d361a811df37e04a8828a5b1da3115886b73cf81ebc9100e"
            ],
            "version": "==0.10.0"
        },
        "typed-ast": {
            "hashes": [
                "sha256:18511a0b3e7922276346bcb47e2ef9f38fb90fd31cb9223eed42c85d1312344e",
                "sha256:262c247a82d005e43b5b7f69aff746370538e176131c32dda9cb0f324d27141e",
                "sha256:2b907eb046d049bcd9892e3076c7a6456c93a25bebfe554e931620c90e6a25b0",
                "sha256:354c16e5babd09f5cb0ee000d54cfa38401d8b8891eefa878ac772f827181a3c",
                "sha256:4e0b70c6fc4d010f8107726af5fd37921b666f5b31d9331f0bd24ad9a088e631",
                "sha256:630968c5cdee51a11c05a30453f8cd65e0cc1d2ad0d9192819df9978984529f4",
                "sha256:66480f95b8167c9c5c5c87f32cf437d585937970f3fc24386f313a4c97b44e34",
                "sha256:71211d26ffd12d63a83e079ff258ac9d56a1376a25bc80b1cdcdf601b855b90b",
                "sha256:95bd11af7eafc16e829af2d3df510cecfd4387f6453355188342c3e79a2ec87a",
                "sha256:bc6c7d3fa1325a0c6613512a093bc2a2a15aeec350451cbdf9e1d4bffe3e3233",
                "sha256:cc34a6f5b426748a507dd5d1de4c1978f2eb5626d51326e43280941206c209e1",
                "sha256:d755f03c1e4a51e9b24d899561fec4ccaf51f210d52abdf8c07ee2849b212a36",
                "sha256:d7c45933b1bdfaf9f36c579671fec15d25b06c8398f113dab64c18ed1adda01d",
                "sha256:d896919306dd0aa22d0132f62a1b78d11aaf4c9fc5b3410d3c666b818191630a",
                "sha256:ffde2fbfad571af120fcbfbbc61c72469e72f550d676c3342492a9dfdefb8f12"
            ],
            "version": "==1.4.0"
        },
        "typing-extensions": {
            "hashes": [
                "sha256:2ed632b30bb54fc3941c382decfd0ee4148f5c591651c9272473fea2c6397d95",
                "sha256:b1edbbf0652660e32ae780ac9433f4231e7339c7f9a8057d0f042fcbcea49b87",
                "sha256:d8179012ec2c620d3791ca6fe2bf7979d979acdbef1fca0bc56b37411db682ed"
            ],
            "version": "==3.7.4"
        },
        "urllib3": {
            "hashes": [
                "sha256:b246607a25ac80bedac05c6f282e3cdaf3afb65420fd024ac94435cabe6e18d1",
                "sha256:dbe59173209418ae49d485b87d1681aefa36252ee85884c31346debd19463232"
            ],
            "version": "==1.25.3"
        },
        "uuid": {
            "hashes": [
                "sha256:1f87cc004ac5120466f36c5beae48b4c48cc411968eed0eaecd3da82aa96193f"
            ],
            "index": "pypi",
            "version": "==1.30"
        },
        "virtualenv": {
            "hashes": [
                "sha256:94a6898293d07f84a98add34c4df900f8ec64a570292279f6d91c781d37fd305",
                "sha256:f6fc312c031f2d2344f885de114f1cb029dfcffd26aa6e57d2ee2296935c4e7d"
            ],
            "version": "==16.7.4"
        },
        "wcwidth": {
            "hashes": [
                "sha256:3df37372226d6e63e1b1e1eda15c594bca98a22d33a23832a90998faa96bc65e",
                "sha256:f4ebe71925af7b40a864553f761ed559b43544f8f71746c2d756c7fe788ade7c"
            ],
            "version": "==0.1.7"
        },
        "webargs": {
            "hashes": [
                "sha256:132216236980316da205a4cfb571913109a07a2e014bcc2313b72d0b83dce507",
                "sha256:538c9f333f1f7ce06a1eb14b3daf640351057907be71b58d2b5a23c7d6d026be",
                "sha256:63cecd4dc79f504c31c33a8470624f79f54c1b35a23141cc52c5a3fa37dc674b"
            ],
            "index": "pypi",
            "version": "==5.4.0"
        },
        "werkzeug": {
            "hashes": [
                "sha256:87ae4e5b5366da2347eb3116c0e6c681a0e939a33b2805e2c0cbd282664932c4",
                "sha256:a13b74dd3c45f758d4ebdb224be8f1ab8ef58b3c0ffc1783a8c7d9f4f50227e6"
            ],
            "version": "==0.15.5"
        },
        "zipp": {
            "hashes": [
                "sha256:3718b1cbcd963c7d4c5511a8240812904164b7f381b647143a89d3b98f9bcd8e",
                "sha256:f06903e9f1f43b12d371004b4ac7b06ab39a44adc747266928ae6debfa7b3335"
            ],
            "version": "==0.6.0"
        }
    },
    "develop": {}
}<|MERGE_RESOLUTION|>--- conflicted
+++ resolved
@@ -1,11 +1,7 @@
 {
     "_meta": {
         "hash": {
-<<<<<<< HEAD
-            "sha256": "34c6462fd9962e32ae1b058159c58d04b26f09d4a605f7b153f96b2d58b58266"
-=======
-            "sha256": "10bf51daca0184dbd96a7bebb253b7026f445b7a8eb4979b40edcdd8826b785f"
->>>>>>> c8fa5987
+            "sha256": "c599ea4d96111b3aeb698d2589bc46a8ce56ef63d816a7c59951ff7fbf7c2d45"
         },
         "pipfile-spec": 6,
         "requires": {
