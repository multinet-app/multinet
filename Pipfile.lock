--- conflicted
+++ resolved
@@ -1,11 +1,7 @@
 {
     "_meta": {
         "hash": {
-<<<<<<< HEAD
-            "sha256": "599313be83a8e9cd3d141ffc7b252a994e8a1a7ef525882a25266b799137d662"
-=======
             "sha256": "7a362f03ccba11afbde8e2170daa2a5daac858760766d642abdd860bee146be6"
->>>>>>> 6061921b
         },
         "pipfile-spec": 6,
         "requires": {
