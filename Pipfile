[[source]]
name = "pypi"
url = "https://pypi.org/simple"
verify_ssl = true

[packages]
# Core packages
multinet = {path = ".",editable = true}
python-arango = "==4.4.0"
newick = "==0.9.2"
uuid = "==1.30"
requests = "==2.22.0"
webargs = "==5.4.0"
flask = "==1.1.1"
flask-cors = "==3.0.8"
# Dev packages
black = "==19.3b0"
flake8 = "==3.7.8"
flake8-black = "==0.1.0"
flake8-bugbear = "==19.8.0"
flake8-docstrings = "==1.3.1"
flake8-quotes = "==2.1.0"
sphinx = "==2.1.2"
pytest = "==5.1.0"
pytest-cov = "==2.7.1"
pytest-xdist = "==1.29.0"
recommonmark = "==0.5.0"
pre-commit = "==1.18.2"
<<<<<<< HEAD
flake8-mypy = "*"
=======
pep8-naming = "*"
>>>>>>> c8fa5987

[requires]
python_version = "3.7"

[pipenv]
allow_prereleases = true

[scripts]
serve = "flask run -p ${FLASK_SERVE_PORT}"
build-docs = "make html -C docs"
serve-docs = "python -m http.server ${DOC_SERVE_PORT} -d docs/_build/html"
lint = "flake8"
test = "pytest -v -W ignore::DeprecationWarning test"
typecheck = "mypy -p multinet"
coverage = "pytest -W ignore::DeprecationWarning test --cov=multinet"
format = "black ."<|MERGE_RESOLUTION|>--- conflicted
+++ resolved
@@ -26,11 +26,8 @@
 pytest-xdist = "==1.29.0"
 recommonmark = "==0.5.0"
 pre-commit = "==1.18.2"
-<<<<<<< HEAD
 flake8-mypy = "*"
-=======
 pep8-naming = "*"
->>>>>>> c8fa5987
 
 [requires]
 python_version = "3.7"
