{
  "name": "client",
  "version": "0.1.0",
  "private": true,
  "scripts": {
    "serve": "vue-cli-service serve",
    "build": "vue-cli-service build",
    "lint": "vue-cli-service lint"
  },
  "dependencies": {
    "axios": "^0.18.1",
    "core-js": "^2.6.5",
    "material-design-icons-iconfont": "^5.0.1",
    "multinet": "^0.1.0",
    "vue": "^2.6.10",
<<<<<<< HEAD
    "vue-router": "^3.0.2",
    "vuetify": "^2.0.5"
=======
    "vuetify": "^2.1.5"
>>>>>>> ad240fe7
  },
  "devDependencies": {
    "@vue/cli-plugin-babel": "^3.11.0",
    "@vue/cli-plugin-typescript": "^3.11.0",
    "@vue/cli-service": "^3.11.0",
    "lint-staged": "^8.1.5",
    "sass": "^1.22.9",
    "sass-loader": "^7.2.0",
    "typescript": "^3.4.3",
    "vue-template-compiler": "^2.6.10",
    "vuetify-loader": "^1.3.0"
  },
  "postcss": {
    "plugins": {
      "autoprefixer": {}
    }
  },
  "browserslist": [
    "> 1%",
    "last 2 versions",
    "not ie <= 8"
  ],
  "gitHooks": {
    "pre-commit": "lint-staged"
  },
  "lint-staged": {
    "*.ts": [
      "vue-cli-service lint",
      "git add"
    ],
    "*.vue": [
      "vue-cli-service lint",
      "git add"
    ]
  }
}<|MERGE_RESOLUTION|>--- conflicted
+++ resolved
@@ -13,12 +13,8 @@
     "material-design-icons-iconfont": "^5.0.1",
     "multinet": "^0.1.0",
     "vue": "^2.6.10",
-<<<<<<< HEAD
     "vue-router": "^3.0.2",
-    "vuetify": "^2.0.5"
-=======
     "vuetify": "^2.1.5"
->>>>>>> ad240fe7
   },
   "devDependencies": {
     "@vue/cli-plugin-babel": "^3.11.0",
